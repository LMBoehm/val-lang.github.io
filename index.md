---
layout: default
---

Val is a research programming language to explore the concepts of [mutable value semantics](http://www.jot.fm/issues/issue_2022_02/article2.pdf) and [generic programming](https://www.fm2gp.com) for high-level systems programming.

Val aims to be:
- **Fast by definition**: Val is compiled ahead-of-time to machine code and relies on its type system to support in-place mutation and avoid unecessary memory allocations. Val avoids hidden costs such as implicit copies and therefore avoids heavy dependence on an optimizer for basic performance.
- **Safe by default**: Val's foundation of [mutable value semantics](http://www.jot.fm/issues/issue_2022_02/article2.pdf) ensures that ordinary code is memory safe, typesafe, and data-race-free.  By explicit, auditable opt-in, programmers can use unsafe constructs for performance where necessary, and can build safe constructs using unsafe ones.
- **Simple**: Val borrows heavily from [Swift](https://swift.org) which has demonstrated a user-friendly approach to generic programming and deep support for value semantics.  Val's programming model strengthens and extends this support, while de-emphasizing reference semantics and avoiding the complexities that result from trying to make it statically safe (e.g., memory regions, lifetime annotations, etc.).
- **Interoperable with C++**: Programming languages rarely survive in vacuum. Val aims to take advantage of the vast software capital of C++ by supporting full interoperability.

<<<<<<< HEAD
The [language tour](./pages/language-tour.html) gives an overview of Val's most salient feature.
=======
The [language tour](./language-tour.html) gives an overview of Val's features.
>>>>>>> 9722bbb6
The [specification](https://github.com/val-lang/specification/blob/main/spec.md) (work in progress) provides detailed information about Val's syntax and semantics.

Val is under active development and is not ready to be used yet.
The code of the compiler is open source and [hosted on GitHub](https://github.com/val-lang/val).
The current status of the project is described on our [roadmap page](./pages/implementation-status.html).

## Sounds great, but why another language?

Our goals overlap substantially with that of Rust and other commendable efforts, such as [Zig](https://ziglang.org) or [Vale](https://vale.dev).
Besides, other programming languages have value semantics (e.g., R or Whiley) and/or provide excellent support for generic programming (e.g., Swift or Haskell).
So why another one?

What sets Val apart in the current landscape is its focus on mutable value semantics for the purpose of writing efficient, generic code, and its attention to C++ interoperability.
Val is a zero-cost abstraction language that fully acknowledges the physical constraints of computer architecture.
Yet, it presents a user model that marries these constraints with the benefits of value-oriented programming.

## Enough, show me some code!

Okay, okay.
Here's a simple program:

```val
subscript longer_of(_ a: inout String, _ b: inout String): String {
<<<<<<< HEAD
  inout { if b.count() > a.count() { &b } else { &a } }
=======
  if b.count() > a.count() { yield &b } else { yield &a }
}

func emphasize(_ z: inout String, strength: Int = 1) {
  z.append(repeat_element("!", count: strength)))
>>>>>>> 9722bbb6
}

public fun main() {
  var (x, y) = ("Hi", "World")
  emphasize(&longer_of[&x, &y])
  print("${x} ${y}") // "Hi World!"
}
```

This program declares two character strings, appends an exclamation mark to the longest, and prints them both after the mutation.
No pointers or references are used (`&` in Val does not mean “address of”—it simply marks a mutation), and no unecessary allocation occurs.
The result of `longer_of` is a *projection* of the longer argument, so the mutation of `z` by `emphasize` occurs directly on the value of `y`.  The value is neither copied, nor moved, and yet it is not being passed by reference to `emphasize`.  The body of `emphasize` *owns* `z` in exactly the same way as it owns `strength`, which is passed by value: `z` is an independent value that can only be touched by `emphasize`.

To better understand, notice that `longer_of` is not a function; its a subscript.
A subscript does not return a value, it *projects* one, granting the caller temporary read and/or write access to it.

A Python programmer may think that `String` has reference semantics and that `longer_of` is simply returning a reference to `y`.
A C/C++ programmer may think of `longer_of` as a function that takes and returns pointers or mutable references to values.
Neither of these views are quite right.
All types in Val are value types and their instances behave like ints. 
As a result, the possible accesses to a function parameter are always visible in the body of that function, and can't be hidden behind some stored reference.

The language guarantees to `emphasize` that the value of `z` will not be accessed via `x` or `y` (or any other means) until that function returns.

A Rust programmer may think of `longer_of` as a function that borrows its arguments mutably and returns a mutable reference bound by the lifetime of those arguments.
What happens is semantically identical, but notice that in Val, `longer_of` has no lifetime annotations.
Lifetime annotations were not elided, they simply do not exist in Val because the it uses a simpler model, devoid of references.

Have a look at the section on subscripts in the [language tour](./pages/language-tour.html) to get more information.<|MERGE_RESOLUTION|>--- conflicted
+++ resolved
@@ -10,11 +10,7 @@
 - **Simple**: Val borrows heavily from [Swift](https://swift.org) which has demonstrated a user-friendly approach to generic programming and deep support for value semantics.  Val's programming model strengthens and extends this support, while de-emphasizing reference semantics and avoiding the complexities that result from trying to make it statically safe (e.g., memory regions, lifetime annotations, etc.).
 - **Interoperable with C++**: Programming languages rarely survive in vacuum. Val aims to take advantage of the vast software capital of C++ by supporting full interoperability.
 
-<<<<<<< HEAD
-The [language tour](./pages/language-tour.html) gives an overview of Val's most salient feature.
-=======
-The [language tour](./language-tour.html) gives an overview of Val's features.
->>>>>>> 9722bbb6
+The [language tour](./pages/language-tour.html) gives an overview of Val's features.
 The [specification](https://github.com/val-lang/specification/blob/main/spec.md) (work in progress) provides detailed information about Val's syntax and semantics.
 
 Val is under active development and is not ready to be used yet.
@@ -38,15 +34,11 @@
 
 ```val
 subscript longer_of(_ a: inout String, _ b: inout String): String {
-<<<<<<< HEAD
-  inout { if b.count() > a.count() { &b } else { &a } }
-=======
   if b.count() > a.count() { yield &b } else { yield &a }
 }
 
 func emphasize(_ z: inout String, strength: Int = 1) {
   z.append(repeat_element("!", count: strength)))
->>>>>>> 9722bbb6
 }
 
 public fun main() {
