---
layout: default
---

This page gives a quick tour of Val's features in the form of a progressive guide.
It assumes familiarity with an imperative programming language such as JavaScript, Python, C or C++.

This tour does not cover the entire language.
Please consult the [specification](https://github.com/val-lang/specification/blob/main/spec.md) for more detailed information.

Keep in mind that Val is under active development.
Some of the features presented in this tour (and in the specification) may not be fully implemented yet or subject to change in the future.

## Hello, World!

Tradition says language guides should start with a program that displays "Hello, World!" on the screen.
Let's oblige!

```val
public fun main() {
  print("Hello, World!")
}
```

Every program in Val must define a `main` function, with no parameters and no return value, as its entry point.
Here, `main` contains single statement, which is a call to a global function `print` with a string argument.

*The standard library vends an API to interact with the program's environment.*
*Command line arguments are accessed by reading a constant named `Environment.arguments`.*
*Return statuses are signalued by calling the global function `exit(status:)`.*

To run this program:
- Copy that `main` function into a file called `Hello.val`.
- Run the command `valc Hello.val -o hello`.
- Run the command `./hello` to run the executable.
{% comment %}
FIXME: these instructions are unix-specific; wouldn't work on Windows.
{% endcomment %}

## Modules

A Val program is composed of **modules** each of which is composed of one or more files.
A module that defines a public `main` function is called an **entry module**, of which there must be exactly one per program.

The program we wrote above is made of two modules.
The first contains the `hello.val` file and is the program's entry module.
The second is Val's standard library, which is always implicitly imported, and defines commonly-used components like the `Int` and `String` types, and the `print` function used above.

Each module defines an API resilience boundary: only public declarations are visible outside the module, and changes to non-public declarations, or to the bodies of public functions in the module cannot cause code outside the module to fail compilation.
A module *may* also define an ABI resilience boundary, within which code and details such as type layout are never encoded into other compiled modules (e.g. via inlining).

### Bundling files

You can bundle multiple files in a single module by passing all of them as arguments to `valc`.
For example, in a separate file we can define a function, that prints a specialized greeting, and call it from `Hello.val`:

```val
// In `Hello.val`
public fun main() {
  greet("World")
}

// In `Greet.val`
fun greet(_ name: String) {
  print("Hello, ${name}!")
}
```

Here, we declare a function `greet` that takes a single argument of type `String`.
The underscore (i.e., `_`) before the parameter name means that arguments passed here must be unlabeled.
We'll come back to argument labels later.

To run this program:
- Run the command `valc Hello.val Greet.val -o hello`
- Run the command `./hello`

*Alternatively, you can put both source files in a subdirectory, say `Sources/`, and compile the program with `valc Sources -o hello`.*

Note that `greet` need not be `public` to be visible from another file in the module.
All entities declared at the top level of a file are visible everywhere in a module, but not beyond that module's boundary.
{% comment %}
Do we need to say, "unless marked private?"
{% endcomment %}

### Bundling modules

The simplest way to work with multiple modules is to gather source files into different subdirectories.
For example, let's move `greet` in a different module, using the following directory structure:
{% comment %}
I love the word “arborescence!”  But nobody will know what it means.
{% endcomment %}

```
Sources
  |- Hello
  |  |- Hello.val
  |- Greetings
  |  |- Greetings.val
```

Let's also slightly modify both source files:

```val
// In `Sources/Hello/Hello.val`
import Greetings
public fun main() {
  greet("World")
}

// In `Sources/Greetings/Greetings.val`
public fun greet(_ name: String) {
  print("Hello, ${name}!")
}
```

The statement `import Greetings` at the top of `Hello.val` tells the compiler it should import the module `Greetings` when it compiles that source file.
Implicitly, that makes `Greetings` a dependency of `Hello`.

Notice that `greet` had to be made public so it could be visible to other modules.
As such, it can be called from `Hello.val`.

To run this program:
- Run the command `valc --modules Sources/Hello Sources/Greet -o hello`
- Run the command `./hello`

## Bindings

A binding is a name that denotes an object, and can be mutable or immutable.
The object denoted by a mutable binding can be modified, whereas that of an immutable binding cannot.

Immutable bindings are declared with `let` and can be initialized with the `=` operator:
It is not possible to modify the bound object during the [lifetime](#lifetime) of the binding.

```val
public fun main() {
  let gravity = 9.81
  gravity = 11.2 // error: cannot assign, `gravity` is a `let` binding
}
```

Mutable bindings are typically declared with `var`.

```val
public fun main() {
  var length = 1
  length = 2
  print(length) // 2
}
```

Bindings declared with `inout` are also mutable but operate differently.
They *project* the value of an object, or part of its value, mutably.

```val
public fun main() {
  var point = (x: 0.0, y: 1.0)
  inout x = &point.x
  x = 3.14
  print(point) // (x: 3.14, y: 1.0)
}
```

Note however that such a projection is not a reference in the usual sense; it has full ownership
over the value it projects, which cannot be accessed except through that projection.

### Lifetime

The *lifetime* of a binding denotes the region of the program where the value of that binding is accessed.
The lifetime always ends after the last expression in which the binding occurs.
For example, the lifetime of `weight` ends after the first call to `print` in the program below:

```
public fun main() {
  let weight = 1.0
  print(weight) // 1.0
  let length = 2.0
  print(length) // 1.0
}
```

Some operations are said to be *consuming*, because they force-end the lifetime of a binding.
In other words, they *must* be the last use of the consumed binding.
For example, assigning into a `var` binding consumes the source of the assignment. 
Similarly, [tuple](#tuples) initialization consumes the source values.

```val
public fun main() {
  let weight = 1.0
  let base_length = 2.0
  var length = base_length // <----------------------------------------------------+
  length += 3.0            //                                                      |
  let measurements = (     //                                                      |
    w: weight,             // <-----------------------------------------------+    |
    l: length)             //                                                 |    |
  print(weight)            // error: `weight` used after being consumed here -+    |
                           //                                                      |
  print(base_length)       // error: `base_length` used after being consumed here -+
}
```

The program above is illegal because the values of `weight` and `base_length` are used after being
consumed to initialize other objects.  The Val compiler will suggest that you change the code to
consume *copies* of `weight` and `base_length` instead, and will offer to insert these copies for you.
This design follows from two of Val's core principles:

1. **Copies are explicit by default**. 
Languages that copy most values implicitly (C++, Swift, R, …) often do so at great expense to performance, and avoiding implicit copies can itself incur a great expense in code size, in code and language complexity, and in development speed.
Fortunately, Val naturally needs far fewer copies than other languages, so explicit copies in code
are always salient rather than “noisy.” (For code where implicit copying is appropriate, Val offers a scoped `@implicitcopy` directive).

2. **Distinct bindings and distinct objects have *independent* values**. 
Languages that allow two accessible names to bind to the same mutable object (JavaScript, Python, Ruby, Lua, parts of C++ and Swift) are prone to hidden interactions, race conditions, and easily scale up into systems that can't be documented, tested, or understood.
Val allows access to a mutable value through exactly one binding at any given time.

## Basic types

Val is statically typed: the type of a binding must always match the type of the object it is bound to.
For instance, it is impossible to assign a floating point number to an integer binding:

```val
public fun main() {
  var length = 1
  length = 2.3 // error: expected type `Int`, found `Double`
}
```

The type of a binding is determined at declaration.
If an initializing expression is present, such as in all previous examples, the binding is given the type of that expression.
Alternatively, we can state the type of a binding explicitly:

```val
public fun main() {
  var weight: Double = 1.0
  weight = 2.3
  print(weight) // 2.3
}
```

The type of an expression can be retrieved, without evaluating the expression, using `type(of:)`:

```val
public fun main() {
  let weight = 2.3
  print(type(of: weight)) // Double
  print(type(of: "Hey!")) // String
}
```

Val's standard library defines the types that are most commonly used, including numeric types (e.g.,
`Int`, `Double`), text strings (`String`), Booleans (`Bool`), and types to represent data structures.
The remainder of this section gives an overview of the most important ones.

### Booleans, numbers, and strings

A [Boolean](https://en.wikipedia.org/wiki/Boolean_data_type) is a value that is either `true` or `false`.
In Val, those are represented by the type `Bool`:

```val
public fun main() {
  let is_two_greater_than_one = 2 > 1
  print(type(of: is_two_greater_than_one)) // Bool
}
```

Integer numbers are typically represented by the type `Int`, which represents a machine-size integer (usually 64 bits on modern computers).
Val also provides types to represent integers of different sizes and signedness.
For example, `UInt16` represents a 16-bit unsigned number and `Int8` a 8-bit signed number, independently of the machine for which the program is compiled.

*Note: The type `Int` should be preferred unless you need a different variant for a specific reason
(e.g., representing a hardware register, storage optimization).*
*This convention aids code consistency and interoperability.*

Floating point numbers are represented by the types `Float` and `Double`, denoting
[IEEE](https://en.wikipedia.org/wiki/IEEE_754) single and double-precision values respectively.

*Note: For the same reasons as `Int` should be preferred for every integer value, `Double` should be preferred for any floating-point value.*

Val does not support any kind of implicit conversion between numeric types.
For example, the following program is illegal:

```val
public fun main() {
  let n = 3.2
  let m = 8
  print(n * m) // error: cannot apply `Double.infix*` to argument of type `Int`
}
```

All numeric conversions must be written explicitly by calling the appropriate initializer.
For example, we can fix the program above by converting `m` to `Double` before the multiplication:

```val
public fun main() {
  let n = 3.2
  let m = 8
  print(n * Double(m)) // 25.6
}
```

By default, integer literals are interpreted as `Int` and floating-point as `Double`.
However, a literal may be interpreted as a different type depending on the context in which it appears:

```val
public fun main() {
  var n: Double = 2
  &n *= 10
  print(n) // prints 20.0
}
```

In the above example, `m` is explicitly declared to have type `Double`.
As a result, the compiler infers its initializer as an expression of type `Double` rather than `Int`.
Similarly, the compiler infers that the literal on the right hand side of `*=` should be interpreted as a floating-point number.

*Note: the ampersand in `&n += 10` indicates that `n` is being mutated in-place.*
*We come back to it later.*

Text is represented by the type `String` and has two literal forms.
Simple string literals are sequences of character surrounded by double quotes on a single line (e.g., `"Hello, World!"`).
Multiline literals are surrounded by sequences of three double quotes on either side and may contain new lines.

```val
public fun main() {
  let text = """
  C'est un trou de verdure où chante une rivière
  Accrochant follement aux herbes des haillons
  D'argent; où le soleil, de la montagne fière,
  Luit: c'est un petit val qui mousse de rayons.
  """
  print(text)
}
```

The first new-line delimiter in a multiline string literal is not part of the value of that literal if it immediately succeeds the opening delimiter.
The last new-line delimiter that is succeeded by a contiguous sequence of inline spaces followed by the closing delimiter is called the indentation marker.
The indentation marker and the succeeding inline spaces specify the indentation pattern of the literal and are not part of its value.

For example, in the program above, the indentation pattern is defined as two spaces.
Therefore, the value of `text` starts with "C'est" and ends with "rayons."

Strings can be mutated in place in Val:

```val
public fun main() {
  var text = "Hello, "
  &text.append("World!")  // <=== HERE
  print(text)             // Hello, World!
}
```

### Tuples

A tuple is a [record](https://en.wikipedia.org/wiki/Record_(computer_science)) that composes zero or
more heterogeneous values.
It can be created with a comma-separated list of values, enclosed in parentheses, and optionally labeled.
Of course, tuples can contain other tuples.

```val
public fun main() {
  let circle = (origin: (x: 6.3, y: 1.0), radius: 2.3)
  print(circle)
}
```

*The elements of a tuple are laid out contiguously in memory, with potential padding to account for alignment.*

The elements of a tuple are accessed by appending `.n` to a tuple expression, where `n` denotes the `n`th element of the tuple, stating at zero.
An element can also be referred to by its label, if any.

```val
public fun main() {
  var circle = (origin: (x: 6.3, y: 1.0), radius: 2.3)
  circle.0.1 = 3.6
  print(circle.origin) // (x: 6.3, y: 3.6)
}
```

The values of a tuple can be unpacked to local bindings through a process called "destructuring".
Irrelevant elements can be ignored by using an underscore:

```val
public fun main() {
  let circle = (origin: (x: 6.3, y: 1.0), radius: 2.3)
  
  // Bind to px to circle.origin.x and r to circle.radius,
  // ignoring circle.origin.y
  let (origin: (x: px, y: _), radius: r) = circle
  
  print((px, r))  // (6.3, 1.0)
}
```

### Buffers, arrays, and slices

A buffer is a fixed-size collection of homogeneous elements laid out contiguously in memory.
It can be created with a comma-separated list of values, enclosed in square brackets.
The elements of a buffer can be accessed by *subscripting* a buffer expression with an integer index:

```val
public fun main() {
  let triangle = [
    (x: 0.0, y: 0.0),
    (x: 1.0, y: 0.0),
    (x: 0.0, y: 1.0),
  ]
  print(triangle[1]) // (x: 1.0, y: 0.0)
}
```

*Note: indexing a buffer outside of its bounds is either caught as a compile-time error, or causes the program to terminate at runtime.*

The type of a buffer is written either `T[n]` or `Buffer<T, n>`, where `T` is a type and `n` the number of elements in the buffer.
All elements of a buffer must be initialized at the same time as the buffer itself, either by the means of a buffer literal expression, as in the program above, or by calling a buffer *initializer*:

```val
typealias Point = (x: Double, y: Double)
public fun main() {
  var triangle = Point[3](fun(i) { (x: Double(i), y: 0.0) }) // <== HERE
  triangle[1].y = 2.5
  print(triangle[1]) // (x: 1.0, y: 2.5)
}
```

In the program above, `triangle` is created by calling `Buffer.init(_:)`, which initializes each individual element with the result of a call to a function that accepts the element's index.
Here, the value passed to that initializer is a [closure](#closure) that returns points whose x-component are equal to the element's index.

An array is like a buffer that can be resized dynamically:

```val
typealias Point = (x: Double, y: Double)
public fun main() {
  var points = Array<Point>()
  print(points.count())            // 0
  points.append((x: 6.3, y: 1.0))  // <== HERE
  print(points.count())            // 1
}
```

Passing a range of indices to any collection's subscript creates a slice.
A slice is a projection of a sub-part of a collection that can be accessed for reading and or writing.

```val
public fun main() {
  let numbers = [0, 1, 2, 3, 4]
  print(numbers[2 ..< 4]) // [2, 3]
}
```

### Records

Just like a tuple, a record is a container composed of zero or more heterogeneous values.
Unlike a tuple, however, a record type offers a finer control over the visibility and mutability of its elements.

A record type is declared with the keyword `type` and contains typed properties declared as bindings:

```val
type Matrix3 {
  public var components: Double[3][3]
  public memberwise init
}
```

{% comment %}
I don't know if we discussed this, but making the memberwise init public has API resilience
implications.  In particular, it means you can't simply add/remove stored properties, even if they
were non-public, without breaking client code.  I'd like to design some facilities for helping a
library author to ensure API stability eventually.
{% endcomment %}

The type declaration above defines a type `Matrix3` with a single property of type `Double[3][3]`.
The second declaration exposes the default memberwise initializer of the type, allowing us to create matrices by calling `Matrix2.init(components:)`:

```val
type Matrix3 {
  public var components: Double[3][3]
  public memberwise init
}

public fun main() {
  var m = Matrix3(components: [
    [0 ,0, 0],
    [0 ,0, 0],
    [0 ,0, 0],
  ])
  m.components[0][0] = 1.0
  m.components[1][1] = 1.0
  m.components[2][2] = 1.0
  print(m)
}
```

In the program above, `m.components` can only be modified because `m` is a mutable binding **and** the `Matrix3` property `components` is declared with `var`.
Had that property been declared with `let`, the components of the matrix would remain immutable once the matrix had finished initializing, even though `m` is mutable.

Members that are not declared `public` cannot be accessed outside of the scope of a record type.
As we uncover more advanced constructs, we will show how to exploit that feature to design clean and safe APIs.

A record type can also define static properties.
Those are not part of record instances.
Instead, they represent global bindings defined in the namespace of the record.

Static properties are declared with `static`.
They can only be declared with `let` and are therefore always immutable:

```val
type Matrix3 {
  // ...
  public static let zero = Matrix3(components: [
    [0 ,0, 0],
    [0 ,0, 0],
    [0 ,0, 0],
  ])
}

public fun main() {
  print(Matrix3.zero)
}
```

### Unions

Two or more types can form a union type, also known as a [sum
type](https://en.wikipedia.org/wiki/Tagged_union).  In Val, a union is a supertype of all its
element types, so any element type can be used in an expression where the union type is expected:

```val
public fun main() {
  var x: Int | String = "Hello, World!"
  print(x) // Hello, World!
  x = 42
  print(x) // 42
}
```

It is often convenient to create (generic) type aliases to denote unions.
For example, Val's standard library defines [optionals](https://en.wikipedia.org/wiki/Option_type) as follows:

```val
public typealias Optional<T> = T | Nil
public type Nil {
  public init() {}
}
```

Here, the type `Nil` is an empty record used only to mark the absence of a `T`.
The type `Optional<T>` is the union of any type `T` and `Nil`, which can be used to indicate that a particular value might be absent.

*Note: While `T | U | T` is equivalent to `T | U` (element type repetitions at the same level are collapsed), `(T | U) | T` is a distinct type.  Thus `Optional<Optional<T>>` is not the same as `Optional<T>`.*

## Functions and methods

Functions are blocks of organized and reusable code that performs a single action, or group of related actions.
They are an essential tool for managing the complexity of a program as it grows.

*Note: Though Val should not be considered a functional programming language, functions are
first-class citizens, and functional programming style is well-supported.  In fact, Val's mutable
value semantics can be freely mixed with pure-functional code without eroding that code's local
reasoning properties*

### Free functions

A function declaration is introduced with the `fun` keyword, followed by the function's name, its
signature, and finally its body:

```val
typealias Vector2 = (x: Double, y: Double)

fun norm(_ v: Vector2) -> Double {
  Double.sqrt(v.x * v.x + v.y * v.y)
}

public fun main() {
  let velocity = (x: 3.0, y: 4.0)
  print(norm(velocity)) // 5.0
}
```

The program above declares a function named `norm` that accepts a 2-dimensional vector (represented as a pair of `Double`) and returns its norm.
{% comment %}
The API of a function arguably includes the its semantics and preconditions.
{% endcomment %}

A function's signature describes its parameter and a return types.

*Note: The return type of a function that does not return any value may be omitted.*
*In that case, the declaration is interpreted as though the return type was `Void`.*

A function is called using its name followed by its arguments, enclosed in parentheses.
Here, `norm` is called to compute the norm of the vector `(x: 3.0, y: 4.0)` with the expression `norm(velocity)`.

Notice that the name of the parameter to that function is prefixed by an underscore (i.e., `_`), signaling that the parameter is unlabeled.
If this underscore were omitted, a call to `norm` would require its argument to be labeled by the parameter name `v`.

It is also possible to define different labels by prefixing the parameter name with an identifier.
This feature can be used to create very expressive APIs, in particular for functions that accept multiple parameters:

```val
typealias Vector2 = (x: Double, y: Double)

fun scale(_ v: Vector2, by factor: Vector2) -> Vector2 {
  (x: v.x * factor.x, y: v.y * factor.y)
}
```

Argument labels are also useful to distinguish between different variants of the same operation.
<<<<<<< HEAD
Further, note that Val does not support type-based overloading, meaning that the only way for two functions to share the same name is to have different argument labels.
=======
Further, note that Val does not support type-based overloading, meaning that the only way for two functions to share the same base name is to have different argument labels.
>>>>>>> 70e256ab

```val
typealias Vector2 = (x: Double, y: Double)

fun scale(_ v: Vector2, by factor: Vector2) -> Vector2 {
  (x: v.x * factor.x, y: v.y * factor.y)
}
fun scale(_ v: Vector2, by_scalar factor: Double) -> Vector2 {
  (x: v.x * factor, y: v.y * factor)
}
```

The program above declares two variants of a `scale` function with different argument labels.
One accepts two vectors, the other a scalar as the scaling factor.

Argument labels are part of a function's complete name.
In fact, in this example, `scale` is merely a shorthand for either `scale(_:by:)` or `scale(_:by_scalar:)`.

If the body of a function involves multiple statements, return values must be indicated by a `return` statement:

```val
fun round(_ n: Double, digits: Int) -> Double {
  let factor = 10.0 ^ Double(digits)
  return (n * factor).round() / factor
}
```

If a function has a return a value (i.e., its return type is not `Void`), Val always expects its caller to use it or will complain with a warning otherwise.
You can use a discard statement to silence this warning:

```val
fun round(_ n: Double, digits: Int) -> Double {
  let factor = 10.0 ^ Double(digits)
  return (n * factor).round() / factor
}

public fun main() {
  _ = round(3.14159, 3) // explicitly discards the result of `round(_:digits:)`
}
```

Functions can have default values for their parameters:

```val
fun round(_ n: Double, digits: Int = 3) -> Double {
  let factor = 10.0 ^ Double(digits)
  return (n * factor).round() / factor
}
```

In the program above, `round(_:digits:)` has a default value for its second argument.
Hence, one may omit the second argument when calling it.

*Note: The expression of a default argument is evaluated at each call site.*

### Parameter passing conventions

A parameter passing convention describes how the value of an argument is passed from caller to callee.
In other words, it describes the semantics of the language at function boundaries.

Val provides four different parameter passing conventions: `let`, `inout`, `sink` and `set`.
Let us construct a running example to understand their effect.
In the next series of code examples, we will define different variants of a function to offset a 2-dimensional vector, represented as follows:

```
typealias Vector2 = (x: Double, y: Double)
```

We will also illustrate how Val's parameter passing conventions relate to other programming languages, namely C++ and Rust.

#### `let` parameters

Let us start with the `let` convention, which is the default and thus needs not to be stated explicitly.

```val
fun offset_let(_ v: Vector2, by delta: Vector2) -> Vector2 {
  (x: v.x + delta.x, y: v.y + delta.y)
}
```

*Note: Although all parameters adopt the `let` convention by default, it can be specified explicitly by prefixing the type of a parameter by `let`.*

`let` parameters are passed by value and are immutable in the function.
So there's a kind of contract between the caller and the callee: both agree not to mutate the argument until the latter returns.
There's an additional clause in the fine print: the argument is "safe" to use at the entry of the function, meaning that it's fully initialized and that its invariants hold.

An important point to make from the outset is that, for all intents and purposes, this contract states that the value of a `let` parameter is independent from any other value a function might access.
In return, this property guarantees local reasoning and excludes a large class of problems attributed to spooky action at a distance.
Underneath the user model, the contract also enables a key strategy to efficiently compile pass by value semantics.
Namely, because the value is guaranteed immutable, the compiler can compile `let` parameters with references.

In summary, we get the best of two propositions: at the level of the user model, the developer is free to enjoy the benefits of pass by value semantics to uphold local reasoning.
Meanwhile, at the machine level, the compiler is free to exploit the guarantees of the `let` convention to avoid hidden copy costs.

A C++ developer can understand the `let` convention as *pass by constant reference*, but with additional guarantees, and write the following function:

```c++
Vector2 offset_let(Vector2 const& v, Vector2 const& delta) {
  return Vector2 { v.x + delta.x, v.y + delta.y };
}
```

A Rust developer can understand it as a *pass by immutable borrow*, with the same guarantees, and write the following function:

```rust
fn offset_let(v: &Vector2, delta: &Vector2) -> Vector2 {
  Vector2 { x: v.x + delta.x, y: v.y + delta.y }
}
```

Because of the aforementioned contract, the compiler will not let us change the body of `offset_let(_:by:)` as follows:

```val
fun offset_let(_ v: Vector2, by delta: Vector2) -> Vector2 {
  &v.x += delta.x
  &v.y += delta.y
  return v
}
```

This implementation attempts to modify `v` in place, breaking the clause that guarantees it to be immutable for the duration of the call.

Though the argument cannot be modified, it can be copied (as `Vector2` is a copyable type).
So, there is a way to write `offset_let(_:by:)` in terms of in place updates:

```val
fun offset_let(_ v: Vector2, by delta: Vector2) -> Vector2 {
  var temporary = v.copy()
  &temporary.x += delta.x
  &temporary.y += delta.y
  return temporary
}
```

Here, `v.copy()` creates a new, independent value.
As a result, the mutations no longer apply to the parameter's value but to that of the local binding, leaving the former intact.

The `let` convention does not confer ownership, meaning that a function cannot return the value of a `let` parameter without copying it.
For example, the following function is illegal:

```val
fun duplicate(_ v: Vector2) -> Vector2 {
  v // error: `v` cannot escape
}
```

Passing arguments to `let` parameters does not require any particular syntax.
Further, the same value can be passed to multiple parameters, assuming it does not violate any contract.
In effect, that means the values of two `let` parameters can overlap:

```val
public fun main() {
  let v1 = (x: 1.5, y: 2.5)
  let v2 = offset_let(v1, by: v1)
  print(v2) // (x: 3.0, y: 5.0)
}
```

#### `inout` parameters

The `inout` convention enables mutation across function boundaries, allowing a parameter's value to be modified in place.
It is specified by prefixing the type of a parameter with `inout`:

```val
fun offset_inout(_ v: inout Vector2, by delta: Vector2) {
  &v.x += delta.x
  &v.y += delta.y
}
```

*Note: `offset_inout(_:by:)` has not return value.*

Again, there's a contract between caller and callee.
Arguments to `inout` parameters are mutable and unique at entry and exit.
By "unique", we mean that there are no other way to access the referred storage, mutable or otherwise.

A C++ developer can understand the `inout` convention as *pass by reference*, but with additional guarantees, and write the following function:

```c++
void offset_inout(Vector2& v, Vector2 const& delta) {
  v.x += delta.x
  v.y += delta.y
}
```

A Rust developer can understand it as a *pass by mutable borrow*, with the same guarantees, and write the following function:

```rust
fn offset_inout(v: &mut Vector2, delta: &Vector2) {
  v.x += delta.x;
  v.y += delta.y;
}
```

The fine print also says that arguments to `inout` parameters are valid at function entry and exit.
That means a callee is entitled to do anything with the value of such parameters, including destroying them, as long as it puts a value back before returning.

```val
fun offset_inout(_ v: inout Vector2, by delta: Vector2) {
  let temporary = v.copy()
  v.deinit()
  // `v` is not bound to any value here
  v = (x: temporary.x + delta.x, y: temporary.y + delta.y)
}
```

In the example above, `v.deinit()` explicitly deinitializes the value of `v`, leaving it unbound.
Thus, trying to access its value would constitute an error caught at compile time.
Nonetheless, since `v` is reinitialized to a new value before the function returns, the contract is actually satisfied.

*Note: A Rust developer can understand explicit deinitialization as a call to `drop`.*
*However, explicit deinitialization always consumes the value, even if it is instance of a copyable type.*

Passing an argument to an `inout` parameter requires its expression to be prefixed by an ampersand (i.e., `&`).
This ampersand is not an address-of operator, as found in C/C++.
It is merely a marker that signals mutation.

```val
public fun main() {
  var v1 = (x: 1.5, y: 2.5)
  offset_inplace(&v1, by: (x: 1.0, y: 0.0))
  print(v1) // (x: 2.5, y: 2.5)
}
```

*Note: It should be clear now why the operator `+=` requires the left operand to be prefixed by an ampersand.*
*Indeed, the type of `Double.infix+=` is `(inout Double, Double) -> Void`.*

Just like the `let` convention, the `inout` convention does not confer ownership.
Therefore, the value of an `inout` parameter is not allowed to escape.

Because the contract says there cannot be any other access to value of an `inout` parameter, it is not possible to pass the an "inouted" value to multiple parameters.
For example, the following program is illegal:

```val
public fun main() {
  var v1 = (x: 1, y: 2)
  offset_inplace(&v1, by: v1)
  print(v1)
}
```

#### `sink` parameters

The `sink` convention relates to escapedness and let the developer indicate when transfers of ownership take place.
It is specified by prefixing the type of a parameter with `sink`:

```val
fun offset_sink(_ v: sink Vector2, by delta: Vector2) -> Vector2 {
  (x: v.x + delta.x, y: v.y + delta.y)
}
```

Here, the contract says not only that arguments to `sink` parameters are unique, but also that their ownership is transferred to the callee.
Hence, a caller no can no longer access the value it has given to a `sink` parameter after the callee returns.

A C++ developer can understand the `sink` convention as *pass by rvalue reference*, with the guarantee that the argument moves, and write the following below.

Further, note that a move is a destructive operation in Val.

```c++
Vector2 offset_sink(Vector2&& v, Vector2 const& delta) {
  return Vector2 { v.x + delta.x, v.y + delta.y };
}
```

A Rust developer can understand it as a *pass by move* and write the following below.
Note, however, that passing a value to a `sink` parameter always moves it in Val, even if that value has a copyable type.

```rust
fn offset_sink(v: Vector2, delta: &Vector2) -> Vector2 {
  Vector2 { x: v.x + delta.x, y: v.y + delta.y }
}
```

Since the value of a `sink` parameter is known to be unique at the function entry, it can be modified in place, just like the value of an `inout` parameter.
Further, since a callee receives ownership, it is free to let the value escape.
Therefore, an alternative implementation of `offset_sink(_:by:)` can be written as follows:

```val
fun offset_sink(_ v: sink Vector2, by delta: Vector2) -> Vector2 {
  &v.x += delta.x
  &v.y += delta.y
  return v
}
```

Stepping back, the fact that both `sink` and `inout` relate to uniqueness suggests some kind of correspondence.
Indeed, `offset_sink` can be written from `offset_inout`, and vice versa.

```val
fun offset_sink_alt(_ v: sink Vector2, by delta: Vector2) -> Vector2 {
  offset_inout(&v, by: delta)
  return v
}

fun offset_inout_alt(_ v: inout Vector2, by delta: Vector2) {
  v = offset_sink(v, by: delta)
}
```

*Note: The correspondence highlights the fact that in place mutation is an efficient form of [functional update](https://en.wikipedia.org/wiki/Monad_(functional_programming)#State_monads).*

Passing arguments to `sink` parameters does not require any particular syntax.
However, because of the ownership transfer, the lifetime of all bindings bound to the passed value end with the function call.
For example, the following program is illegal, as it attempts to read `v1` after it has been sunk:

```val
public fun main() {
  let v1 = (x: 1.5, y: 2.5)
  let v2 = offset_sink(v1, by: v1) // error: `v1` accessed after escaping
  print(v2)
}
```

#### `set` parameters

The `set` convention enables initialization across function boundaries.
Just like the `inout` convention, it allows a parameter's value to be modified in place, but the contract is different: a `set` parameter is guaranteed to be uninitialized at the function entry.

```val
fun init_vector(_ v: set Vector2, x: sink Double, y: sink Double) {
  v = (x: x, y: y)
}

public fun main() {
  var v1: Vector2
  init_vector(&v1, x: 1.5, y: 2.5)
  print(v1) // (x: 1.5, y: 2.5)
}
```

A C++ developer can understand the `set` convention in terms of the placement new operator, with the guarantee that the storage in which the new value is being created is indeed initialized.

```c++
#include <new>

void init_vector(Vector2* v, double x, double y) {
  new(v) Vector2(components[0], components[1]);
}

int main() {
  alignas(Vector2) char _storage[sizeof(Vector2)];
  auto v1 = reinterpret_cast<Vector2*>(_storage);
  init_vector(v1, 1.5, 2.5);
  std::cout << *v1 << std::endl;
}
```

### Methods

Methods are functions that are associated with a particular type.
They are declared very similarly to free functions, but appear in type declarations and extensions.

```val
type Vector2 {
  public var x: Double
  public var y: Double
  public memberwise init

  public fun offset_let(by delta: Vector2) -> Vector2 {
    Vector2(x: self.x + delta.x, y: self.y + delta.y)
  }
}

public fun main() {
  let unit_x = Vector2(x: 1.0, y: 0.0)
  let v1 = Vector2(x: 1.5, y: 2.5)
  let v2 = v1.offset_let(by: unit_x)
  print(v2)
}
```

The program above declares `Vector2` a [record type](#records) with two public properties, a public memberwise initializer and a method.
The latter is nearly identical to the free function we declared in the section on [parameter passing conventions](#parameter-passing-conventions).
The difference is that its first parameter has become implicit and is now named `self`.

In a method, `self` denotes the *receiver*, an implicit argument that refers to the value on which the method is called.
The call `v1.offset_let(by: unit_x)` applies the method `Vector2.offset_let(by:)` with `v1` as receiver and `unit_x` as argument.

*Note: This examples reveals that a method `T.foo(bar:)` is just sugar for a free function `foo(self:bar:)`.*

For conciseness, `self` can be omitted from most expressions in a method.
Therefore, we can rewrite `Vector2.offset_let(by:)` as follows:

```val
type Vector2 {
  // ...
  public fun offset_let(by delta: Vector2) -> Vector2 {
    Vector2(x: x + delta.x, y: y + delta.y)
  }
}
```

Just like for other parameters, the default passing convention of the receiver is `let`.
Other passing  conventions must be specified explicitly before the return type annotation of the method signature:

```val
type Vector2 {
  // ...
  public fun offset_inout(by delta: Vector2) inout -> Vector2 {
    &x += delta.x
    &y += delta.x
  }
}
```

A call to a method whose receiver is passed `inout` requires the expression of the receiver to be prefixed by an ampersand.

#### Method bundles

When multiple methods relate to the same functionality but differs only in the passing convention of their receiver, they can be grouped in a single *bundle*.

```val
type Vector2 {
  public var x: Double
  public var y: Double
  public memberwise init

  public fun offset(by delta: Vector2) -> Vector2 {
    let {
      Vector2(x: x + delta.x, y: y + delta.y)
    }
    inout {
      &x += delta.x
      &y += delta.y
    }
    sink {
      &x += delta.x
      &y += delta.y
      return self
    }
  }
}

public fun main() {
  let unit_x = Vector2(x: 1.0, y: 0.0)
  var v1 = Vector2(x: 1.5, y: 2.5)
  &v1.offset(by: unit_x)
  print(v1)
  
  let v2 = v1.offset(by: unit_x)
  print(v2)
}
```

In the program above, the method `Vector2.offset(by:)` defining three variants.
Each variant correspond to an implementation of the same behavior, for a different receiver convention.

*Note: A method bundle can not declare a `set` variant as it does not make sense to operate on a receiver that has not been initialized yet.*

At the call site, the compiler determines the variant to apply depending on the context of the call.
In this example, the first call applies the `inout` variant as the receiver has been marked for mutation.
The second call applies the `sink` variant as the receiver is no longer used aftertward.

Thanks to the link between the `sink` and `inout` conventions, the compiler is able to synthesize one implementation from the other.
Further, the compiler can also synthesize a `sink` variant from a `let` one.

This feature can be used to avoid code duplication in cases where custom implementations of the different variants do not offer any performance benefit, or where performance is not a concern.
For example, in the case of `Vector2.offset(by:)`, it is sufficient to write the following declaration and let the compiler synthesize the missing variants.

```val
type Vector2 {
  // ...
  public fun offset(by delta: Vector2) -> Vector2 {
    let { Vector2(x: x + delta.x, y: y + delta.y) }
  }
}
```

#### Static methods

A type can be used as a namespace for global functions that relate to that type.
For example, the function `Double.random(in:using:)` is a global function declared in the namespace of `Double`.

A global function declared in the namespace of a type is called a *static method*.
Static methods do not have an implicit receiver parameter.
Instead, they behave just like regular global functions.

A static method is declared with `static`:

```val
type Vector2 {
  // ...
  public static fun random(in range: Range<Double>) -> Vector2 {
    Vector2(x: Double.random(in: range), y: Double.random(in: range))
  }
}
```

When the return type of a static method matches the type declared by its namespace, the latter can be omitted if the compiler can infer it from the context of the expression:

```val
public fun main() {
  let v1 = Vector2(x: 0.0, y: 0.0)
  let v2 = v1.offset(by: .random(in: 0.0 ..< 10.0))
  print(v2)
}
```

### Closures

Functions are first-class citizen in Val, meaning that they be assigned to bindings, passed as arguments or returned from functions, like any other value.
When a function is used as a value, it is called a *closure*.

```val
fun round(_ n: Double, digits: Int) -> Double {
  let factor = 10.0 ^ Double(digits)
  return (n * factor).round() / factor
}

public fun main() {
  let f = round(_:digits:)
  print(type(of: f)) // (_: Double, digits: Int) -> Double
}
```

Some methods of the standard library use closures to implement certain algorithms.
For example, the type `T[n]` has a method `reduce(into:_:)` that accepts a closure as second argument to describe how its elements should be combined.

```val
fun combine(_ partial_result: inout Int, _ element: Int) {
  &partial_result += element
}

public fun main() {
  let sum = [1, 2, 3].reduce(into: 0, combine)
  print(sum)
}
```

*Note: The method `Int.infix+=` has the same type as `combine(_:_:)` in this example.*
*Therefore, we could have written `numbers.reduce(into: 0, Int.infix+=)`.*

When the sole purpose of a function is to be used as a closure, it may be more convenient to write it inline, as a closure expression.
Such an expression resembles a function declaration, but has no name.
Further, the types of the parameters and/or the return type can be omitted if the compiler can infer those from the context.

```val
public fun main() {
  let sum = [1, 2, 3].reduce(into: 0, fun(_ partial_result, _ element) {
    &partial_result += element
  })
  print(sum)
}
```

#### Closure captures

A function can refer to bindings that are declared outside of its own scope.
When it does so, it is said to create *captures*.
There exists three kind of captures: `let`, `inout` and `sink`.

A `let` capture occurs when a function accesses a binding immutably.
For example, in the program below, the closure passed to `map(_:)` creates a `let` capture on `offset`.

```
public fun main() {
  let offset = 2
  let result = [1, 2, 3].map(fun(_ n) { n + offset })
  print(result) // [3, 4, 5]
}
```

An `inout` capture occurs when a function accesses a binding mutably.
For example, in the program below, the closure passed to `for_each(_:)` creates an `inout` capture on `sum`.

```val
public fun main() {
  var sum = 0
  let result = [1, 2, 3].for_each(fun(_ n) { &sum += n })
  print(sum) // 6
}
```

A `sink` capture occurs when a function acts as a sink for a value at its declaration.
Such a capture must be defined explicitly in a capture list.
For example, in the program below, `counter` is assigned to a closure that returns integers in incrementing order every time it is called.
The closure keeps track of its own state with a `sink` capture.

```val
public fun main() {
  var counter = fun[var i = 0]() inout -> Int {
    defer { &i += 1 }
    return i.copy()
  }
  print(&counter()) // 0
  print(&counter()) // 1
}
```

*Note: The signature of the closure must be annotated with `inout` because calling it modifies its own state (i.e., the values that it had captured).*
*Further, a call to `counter` must be prefixed by an ampersand to signal mutation.*

## Subscripts

A subscript is a resuable piece of code that *yields* the value of an object, or part thereof.
It operates very similarly to a function, but rather than returning a value to its caller, it temporarily yields control for the caller to access the yielded value.

```val
subscript min(_ x: Int, _ y: Int): Int {
  if y < x { y } else { x }
}

public fun main() {
  let one = 1
  let two = 2
  print(min[one, two]) // 1
}
```

The program above declares a subscript named `min` that accepts two integers and yields the value of the smallest.
A subscript is called using its name followed by its arguments, enclosed in square brackets (unlike functions, which require parentheses).
Here, it is called in `main` to print the minimum of `1` and `2`.

Note that, because `min` does not return a value, its parameters need not to be passed with the `sink` convention.
Indeed, they do not escape from the subscript.

To better understand, let us instrument the subscript to observe its behavior.
Similarly to functions, note that if the body of a subscript involves multiple statements, yielded values must be indicated by a `yield` statement.
Further, a subscript must have exactly one `yield` statement on every possible execution path.

```
subscript min(_ x: Int, _ y: Int): Int {
  print("enter")
  yield if y < x { y } else { x }
  print("leave")
}

public fun main() {
  let one = 1
  let two = 2

  let z = min[one, two] // enter
  print(z)              // 1
                        // leave
}
```

In the program above, `min` has been changed so that it prints a message before and after yielding a value.
In `main`, the first message appears `min` is called when the projection starts; the second message appears when the projection ends.

### Member subscripts

Subscripts declaired in type declarations and extensions are called member subscripts.
Just like methods, they receive an implicit receiver parameter.

```val
type Matrix3 {
  public var components: Double[3][3]
  public memberwise init

  public subscript row(_ index: Int): Double[3] {
    components[index]
  }
}
```

A member subscript can be anonymous.
In that case, it is called by affixing square brackets directly after the receiver.

```val
type Matrix3 {
  public var components: Double[3][3]
  public memberwise init

  public subscript(row: Int, col: Int): Double {
    components[row][col]
  }
}

public fun main() {
  var m = Matrix3(components: [
    [1 ,4, 7],
    [2 ,5, 8],
    [3 ,6, 9],
  ])
  print(m[row: 1, col: 1]) // 5.0
}
```

### Subscript bundles

Just like methods, subscripts and member subscripts can bundle multiple implementations to represent different variant of the same functionality depending on the context in which the subscript is being used.

#### `inout` subscripts

An `inout` subscript projects values mutably:

```val
subscript min_inout(_ x: inout Int, y: inout Int): Int {
  inout { if y < x { &x } else { &y } }
}

public fun main() {
  var (x, y) = (1, 2)
  &min_inout[&x, &z] += 2
  print(x) // 3
}
```

A mutable subscript can always be used immutably as well.
However, in the example above, because the parameters are `inout`, arguments to `min_inout` will have to be passed `inout` even when the subscript is used immutably.

To solve that problem, we can mark the parameters `yielded` instead, which act as a placeholder for either `let`, `inout`, or `sink` dependeing on the way the subscript is being used.

```val
subscript min(_ x: yielded Int, _ y: yielded Int): Int {
  inout { if y < x { &x } else { &y } }
}

public fun main() {
  let (x, y) = (1, 2)
  print(min[x, y]) // 1
}
```

Here, the immutable variant of the subscript is synthesized from the mutable one.
In some cases, however, you may need to implement different behavior.
In such situations, you can bundle multiple implementations together:

```
subscript min(_ x: yielded Int, _ y: yielded Int): Int {
  let   { if y < x { x } else { y } }
  inout { if y < x { &x } else { &y } }
}
```

#### `set` subscripts

A `set` subscript does not project any value.
Instead, it is used when the value produced by a subscript need not be used, but only assigned to a new value.

A `set` subscript accepts an implicit `sink` parameter named `new_value` denoting the value to assign:

```val
subscript min(_ x: yielded Int, _ y: yielded Int): Int {
  inout { if y < x { &x } else { &y } }
  set   { if y < x { x = new_value } else { y = new_value } }
}

public fun main() {
  var (x, y) = (1, 2)
  min[&x, &y] = 3
  print(min[x, y]) // 3
}
```

In the program above, the value of the subscript is not required to perform the assigment.
So rather than applying the `inout` variant, the compiler will choose to apply the `set` variant.

#### `sink` subscripts

A `sink` subscript **returns** a value instead of projecting one, consuming its `yielded` parameters.
It is used when a call to a subscript is the last use of its `yielded` arguments, or when the result of the subscript is being consumed.

```val
subscript min(_ x: yielded Int, _ y: yielded Int): Int {
  inout { if y < x { &x } else { &y } }
  sink  { if y < x { x } else { y } }
}

public fun main() {
  let (x, y) = (1, 2)
  var z = min[x, y] // last use of both x and y
  &z += 2
  print(z)          // 3
}
```

*Note: If the body of a `sink` subscript variant involves multiple statements, returned values must be indicated by a `return` statement rather than a `yield` statement.*

The `sink` variant of a subscript can always be synthesized from the `let` variant.

### Computed properties

A member subscript that accepts no argument can be declared as a *computed property*, which are accessed without square brackets.

```val
type Angle {
  public var radians: Double
  public memberwise init
  
  public property degrees: Double {
    let {
      radians * 180.0 / Double.pi
    }
    inout {
      var d = radians * 180.0 / Double.pi
      yield &d
      radians = d * Double.pi / 180.0
    }
    set {
      radians = new_value * Double.pi / 180.0
    }
  }
}
```

* * *

[Home](/)

<!-- Local Variables: -->
<!-- eval: (auto-fill-mode -1) -->
<!-- End: --><|MERGE_RESOLUTION|>--- conflicted
+++ resolved
@@ -603,11 +603,7 @@
 ```
 
 Argument labels are also useful to distinguish between different variants of the same operation.
-<<<<<<< HEAD
-Further, note that Val does not support type-based overloading, meaning that the only way for two functions to share the same name is to have different argument labels.
-=======
 Further, note that Val does not support type-based overloading, meaning that the only way for two functions to share the same base name is to have different argument labels.
->>>>>>> 70e256ab
 
 ```val
 typealias Vector2 = (x: Double, y: Double)
